--- conflicted
+++ resolved
@@ -74,19 +74,11 @@
 		}
 
 		request := &pbfirehose.Request{
-<<<<<<< HEAD
-			StartBlockNum: int64(start),
-			StopBlockNum:  stop,
-			ForkSteps:     forkSteps,
-			Transforms:    transforms,
-			StartCursor:   cursor,
-=======
 			StartBlockNum:   int64(start),
 			StopBlockNum:    stop,
 			Transforms:      transforms,
 			FinalBlocksOnly: finalBlocksOnly,
 			Cursor:          cursor,
->>>>>>> 712c531f
 		}
 
 		stream, err := firehoseClient.Blocks(ctx, request, grpcCallOpts...)
